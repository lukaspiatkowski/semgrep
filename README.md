# sgrep [![ci](https://github.com/returntocorp/sgrep/workflows/ci/badge.svg)](https://github.com/returntocorp/sgrep/actions?query=workflow%3Aci+branch%3Adevelop)

[![r2c community slack](https://img.shields.io/badge/r2c_slack-join-brightgreen?style=for-the-badge&logo=slack&labelColor=4A154B)](https://join.slack.com/t/r2c-community/shared_invite/enQtNjU0NDYzMjAwODY4LWE3NTg1MGNhYTAwMzk5ZGRhMjQ2MzVhNGJiZjI1ZWQ0NjQ2YWI4ZGY3OGViMGJjNzA4ODQ3MjEzOWExNjZlNTA)

[sgrep.live](https://sgrep.live/) - Try it now

[`sgrep`](https://sgrep.live/), for syntactical (and occasionnally semantic) grep, is a tool to help find bugs by specifying code patterns using a familiar
syntax. The idea is to mix the convenience of grep with the correctness and precision of a compiler frontend.

## Quick Examples

<table>
  <tr><td><b>pattern</b></td><td><b>will match code like</b></td></tr>
  <tr><td><code>$X == $X</code></td><td><code>if (node.id == node.id): ...</code></td></tr>
  <tr><td><code>foo(kwd1=1, kwd2=2, ...)</code></td><td><code>foo(kwd2=2, kwd1=1, kwd3=3)</code></td></tr>
  <tr><td><code>subprocess.open(...)</code></td><td><code>import subprocess as s; s.open(['foo'])</code></td></tr>
  <tr><td colspan=2><a href="https://github.com/returntocorp/sgrep-rules">see more examples in the sgrep-rules registry</a></td></tr>
</table>

<<<<<<< HEAD
## Supported Languages by Sgrep Feature

<table style="text-align:center">
<tr>
<td>

</td>
<td>
<b>go</b>
</td>
<td>
<b>python</b>
</td>
<td>
<b>js</b>
</td>
<td>
<b>java</b>
</td>
<td>
<b>php</b>
</td>
<td>
<b>ml</b>
</td>
<td>
<b>cpp</b>
</td>
<td>
<b>c</b>
</td>
</tr>
<tr>
<td>
'...' operator
</td>
<td>
✅
</td>
<td>
✅
</td>
<td>
✅
</td>
<td>
✅
</td>
<td>
🚧
</td>
<td>
🚧
</td>
<td>
🚧
</td>
<td>
🔶
</td>
</tr>
<tr>
<td>
Equivalences
</td>
<td>
🔶
</td>
<td>
🔶
</td>
<td>
🔶
</td>
<td>
🔶
</td>
<td>
🚧
</td>
<td>
🚧
</td>
<td>
🚧
</td>
<td>
🔶
</td>
</tr>
<tr>
<td>
Metavariables
</td>
<td>
✅
</td>
<td>
✅
</td>
<td>
✅
</td>
<td>
✅
</td>
<td>
🚧
</td>
<td>
🚧
</td>
<td>
🚧
</td>
<td>
✅
</td>
</tr>
<tr>
<td>
Others
</td>
<td>
🔶
</td>
<td>
✅
</td>
<td>
🔶
</td>
<td>
🔶
</td>
<td>
🚧
</td>
<td>
🚧
</td>
<td>
🚧
</td>
<td>
🚧
</td>
</tr>
</table>

- ✅ — Supported
- 🔶 — Partial support
- 🚧 — Under development
=======
## Supported Languages

<table>
  <tr>
    <td><b>javascript</b></td>
    <td><b>python</b></td>
    <td><b>go</b></td>
    <td><b>java</b></td>
    <td><b>c</b></td>
    <td><b>ruby</b></td>
    <td><b>scala</b></td>
</tr>
  <tr>
   <td>✅</td>
   <td>✅</td>
   <td>✅</td>
   <td>✅</td>
   <td>✅</td>
   <td>coming</td>
   <td>coming</td>
 </tr>
  <tr>
    <td colspan=7>see full language support details in <a href="docs/matrix.md">matrix.md</a></td>
  </tr>
 </table>
>>>>>>> 77a43d74

## Meetups

Want to learn more about sgrep? Check out these [slides from the r2c February meetup](https://r2c.dev/sgrep-public2.pdf)

## Installation

Too lazy to install? Try out [sgrep.live](https://sgrep.live)

### Docker

`sgrep` is packaged within a [docker container](https://hub.docker.com/r/returntocorp/sgrep), making installation as easy as [installing docker](https://docs.docker.com/install/).

## Quickstart

```bash
docker pull returntocorp/sgrep

cd /path/to/repo
# generate a template config file
docker run --rm -v "${PWD}:/home/repo" returntocorp/sgrep --generate-config

# look for findings
docker run --rm -v "${PWD}:/home/repo" returntocorp/sgrep

```

## Usage

### Rule Development

To rapidly iterate on a single pattern, you can test on a single file or folder. For example,

```bash
docker run --rm -v "${PWD}:/home/repo" returntocorp/sgrep -l python -e '$X == $X' path/to/file.py
```

Here, `sgrep` will search the target with the pattern `$X == $X` (which is a stupid equals check) and print the results to `stdout`. This also works for directories and will skip the file if parsing fails. You can specifiy the language of the pattern with `--lang javascript` for example.

To see more options

```bash
docker run --rm -v "${PWD}:/home/repo" returntocorp/sgrep --help
```

### Config Files

#### Format

See [config.md](docs/config.md) for example configuration files and details on the syntax.

#### sgrep Registry

[r2c](https://r2c.dev) provides a [registry](https://github.com/returntocorp/sgrep-rules) of config files tuned using our [analysis platform](https://app.r2c.dev) on thousands of repositories. To use:

```bash

sgrep --config r2c

```

### Default

Default configs are loaded from `.sgrep.yml` or multiple files matching `.sgrep/**/*.yml` and can be overridden by using `--config <file|folder|yaml_url|tarball_url|registy_name>`

## Design

Sgrep has a design philosophy that emphasizes simplicity and a single pattern being as expressive as possible:

1. **Use concrete code syntax:** easy to learn
2. **Metavariables (\$X)**: abstract away code
3. **'...' operator:** abstract away sequences
4. **Knows about code equivalences:** one pattern can match many equivalent variations on the code
5. **Less is more:** abstract away additional details

## Patterns

Patterns are snippets of code with variables and other operators that will be parsed into an AST for that langauge and will be used to search for that pattern in code. See [patterns.md](docs/patterns.md) for full documentation.

### Metavariables

`$X`, `$FOO`, `$RETURNCODE` are all examples of metavariables. You can referance them later in your pattern and `sgrep` will ensure they match. **Metavariables can only contain uppercase ASCII characters**; `$x` and `$SOME_VALUE` are not valid metavariables.

#### Operators

`...` is the primary "match anything" operator

#### Equivalences

`sgrep` automatically searches for code that is semantically equivalent. For example, a pattern for

```sgrep
subprocess.open(...)
```

will match

```python
from subprocess import open as
 sub_open
result = sub_open(“ls”)
```

and other semantically equivalent configurations.

## Integrations

See [integrations.md](docs/integrations.md)

## Bug Reports

Reports are welcome! Please open an issue on this project.

## Contributions

`sgrep` is LGPL-licensed and we would love your [contributions](docs/CONTRIBUTING.md). See [docs/development.md](docs/development.md)<|MERGE_RESOLUTION|>--- conflicted
+++ resolved
@@ -17,161 +17,7 @@
   <tr><td colspan=2><a href="https://github.com/returntocorp/sgrep-rules">see more examples in the sgrep-rules registry</a></td></tr>
 </table>
 
-<<<<<<< HEAD
-## Supported Languages by Sgrep Feature
 
-<table style="text-align:center">
-<tr>
-<td>
-
-</td>
-<td>
-<b>go</b>
-</td>
-<td>
-<b>python</b>
-</td>
-<td>
-<b>js</b>
-</td>
-<td>
-<b>java</b>
-</td>
-<td>
-<b>php</b>
-</td>
-<td>
-<b>ml</b>
-</td>
-<td>
-<b>cpp</b>
-</td>
-<td>
-<b>c</b>
-</td>
-</tr>
-<tr>
-<td>
-'...' operator
-</td>
-<td>
-✅
-</td>
-<td>
-✅
-</td>
-<td>
-✅
-</td>
-<td>
-✅
-</td>
-<td>
-🚧
-</td>
-<td>
-🚧
-</td>
-<td>
-🚧
-</td>
-<td>
-🔶
-</td>
-</tr>
-<tr>
-<td>
-Equivalences
-</td>
-<td>
-🔶
-</td>
-<td>
-🔶
-</td>
-<td>
-🔶
-</td>
-<td>
-🔶
-</td>
-<td>
-🚧
-</td>
-<td>
-🚧
-</td>
-<td>
-🚧
-</td>
-<td>
-🔶
-</td>
-</tr>
-<tr>
-<td>
-Metavariables
-</td>
-<td>
-✅
-</td>
-<td>
-✅
-</td>
-<td>
-✅
-</td>
-<td>
-✅
-</td>
-<td>
-🚧
-</td>
-<td>
-🚧
-</td>
-<td>
-🚧
-</td>
-<td>
-✅
-</td>
-</tr>
-<tr>
-<td>
-Others
-</td>
-<td>
-🔶
-</td>
-<td>
-✅
-</td>
-<td>
-🔶
-</td>
-<td>
-🔶
-</td>
-<td>
-🚧
-</td>
-<td>
-🚧
-</td>
-<td>
-🚧
-</td>
-<td>
-🚧
-</td>
-</tr>
-</table>
-
-- ✅ — Supported
-- 🔶 — Partial support
-- 🚧 — Under development
-=======
 ## Supported Languages
 
 <table>
@@ -197,7 +43,6 @@
     <td colspan=7>see full language support details in <a href="docs/matrix.md">matrix.md</a></td>
   </tr>
  </table>
->>>>>>> 77a43d74
 
 ## Meetups
 
